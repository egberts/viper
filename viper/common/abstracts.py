--- conflicted
+++ resolved
@@ -48,19 +48,12 @@
             type=event_type,
             data=event_data
         ))
-<<<<<<< HEAD
-        if event_type == 'table':
-            print(out.table(event_data['header'], event_data['rows']))
-        elif event_type:
-            getattr(out, 'print_{0}'.format(event_type))(event_data)
-=======
 
         if event_type:
             if event_type == 'table':
                 print(out.table(event_data['header'], event_data['rows']))
             else:
                 getattr(out, 'print_{0}'.format(event_type))(event_data)
->>>>>>> d2ca7f5c
         else:
             print(event_data)
 
