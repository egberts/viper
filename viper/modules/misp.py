# -*- coding: utf-8 -*-
# This file is part of Viper - https://github.com/viper-framework/viper
# See the file 'LICENSE' for copying permission.

import argparse
import textwrap
import os
import time
import glob
import shutil
import json

try:
    from pymisp import PyMISP, PyMISPError, MISPEvent, EncodeFull, EncodeUpdate
    HAVE_PYMISP = True
except:
    HAVE_PYMISP = False

try:
    from pytaxonomies import Taxonomies
    HAVE_PYTAX = True
except:
    HAVE_PYTAX = True


try:
    import requests
    HAVE_REQUESTS = True
except:
    HAVE_REQUESTS = False


from viper.common.abstracts import Module
from viper.core.database import Database
from viper.core.session import __sessions__
from viper.core.project import __project__
from viper.core.storage import get_sample_path
from viper.common.objects import MispEvent
from viper.common.constants import VIPER_ROOT
from viper.core.config import Config

cfg = Config()


class MISP(Module):
    cmd = 'misp'
    description = 'Upload and query IOCs to/from a MISP instance'
    authors = ['Raphaël Vinot']

    def __init__(self):
        super(MISP, self).__init__()
        self.cur_path = __project__.get_path()
        self.parser.add_argument("--url", help='URL of the MISP instance')
        self.parser.add_argument("--off", action='store_true', help='Use offline (can only work on pre-downloaded events)')
        self.parser.add_argument("--on", action='store_true', help='Switch to online mode')
        self.parser.add_argument("-k", "--key", help='Your key on the MISP instance')
        self.parser.add_argument("-v", "--verify", action='store_false', help='Disable certificate verification (for self-signed)')
        subparsers = self.parser.add_subparsers(dest='subname')

        # ##### Upload sample to MISP #####
        parser_up = subparsers.add_parser('upload', help='Send malware sample to MISP.',
                                          formatter_class=argparse.RawDescriptionHelpFormatter,
                                          description=textwrap.dedent('''
                                            Distribution levels:
                                                * 0: Your organisation only
                                                * 1: This community only
                                                * 2: Connected communities
                                                * 3: All communities

                                            Sample categories:
                                                * 0: Payload delivery
                                                * 1: Artifacts dropped
                                                * 2: Payload installation
                                                * 3: External analysis

                                            Analysis levels:
                                                * 0: Initial
                                                * 1: Ongoing
                                                * 2: Completed

                                            Threat levels:
                                                * 0: High
                                                * 1: Medium
                                                * 2: Low
                                                * 3: Undefined
                                          '''))
        parser_up.add_argument("-e", "--event", type=int, help="Event ID to update. If None, and you're not connected to a MISP event a new one is created.")
        parser_up.add_argument("-d", "--distrib", type=int, choices=[0, 1, 2, 3], help="Distribution of the attributes for the new event.")
        parser_up.add_argument("-ids", action='store_true', help="Is eligible for automatically creating IDS signatures.")
        parser_up.add_argument("-c", "--categ", type=int, choices=[0, 1, 2, 3], default=1, help="Category of the samples.")
        parser_up.add_argument("-i", "--info", nargs='+', help="Event info field of a new event.")
        parser_up.add_argument("-o", "--comment", nargs='+', help="Comment associated to the sample.")
        parser_up.add_argument("-a", "--analysis", type=int, choices=[0, 1, 2], help="Analysis level a new event.")
        parser_up.add_argument("-t", "--threat", type=int, choices=[0, 1, 2, 3], help="Threat level of a new event.")

        # ##### Download samples from event #####
        parser_down = subparsers.add_parser('download', help='Download malware samples from MISP.')
        group = parser_down.add_mutually_exclusive_group()
        group.add_argument("-e", "--event", type=int, help="Download all the samples related to this event ID.")
        group.add_argument("-l", "--list", nargs='*', help="Download all the samples related to a list of events. Empty list to download all the samples of all the events stored in the current project.")
        group.add_argument("--hash", help="Download the sample related to this hash (only MD5).")

        # ##### Search in MISP #####
        parser_search = subparsers.add_parser('search', help='Search in all the attributes.')
        parser_search.add_argument("query", nargs='*', help="String to search (if empty, search the hashes of the current file).")

        # ##### Check hashes on VT #####
        parser_checkhashes = subparsers.add_parser('check_hashes', help='Crosscheck hashes on VT.')
        parser_checkhashes.add_argument("event", nargs='?', default=None, type=int, help="Lookup all the hashes of an event on VT.")
        parser_checkhashes.add_argument("-p", "--populate", action='store_true', help="Automatically populate event with hashes found on VT.")

        # ##### Download Yara rules #####
        parser_checkhashes = subparsers.add_parser('yara', help='Get YARA rules of an event.')
        parser_checkhashes.add_argument("event", nargs='?', default=None, type=int, help="Download the yara rules of that event.")

        # ##### Get Events #####
        parser_pull = subparsers.add_parser('pull', help='Initialize the session with an existing MISP event.')
        parser_pull.add_argument("event", nargs='+', type=int, help="(List of) Event(s) ID.")

        # ##### Create an Event #####
        parser_create_event = subparsers.add_parser('create_event', help='Create a new event on MISP and initialize the session with it.',
                                                    formatter_class=argparse.RawDescriptionHelpFormatter,
                                                    description=textwrap.dedent('''
                                                      Distribution levels:
                                                          * 0: Your organisation only
                                                          * 1: This community only
                                                          * 2: Connected communities
                                                          * 3: All communities

                                                      Analysis levels:
                                                          * 0: Initial
                                                          * 1: Ongoing
                                                          * 2: Completed

                                                      Threat levels:
                                                          * 0: High
                                                          * 1: Medium
                                                          * 2: Low
                                                          * 3: Undefined
                                                    '''))
        parser_create_event.add_argument("-d", "--distrib", type=int, choices=[0, 1, 2, 3], help="Distribution of the attributes for the new event.")
        parser_create_event.add_argument("-t", "--threat", type=int, choices=[0, 1, 2, 3], help="Threat level of a new event.")
        parser_create_event.add_argument("-a", "--analysis", type=int, choices=[0, 1, 2], help="Analysis level a new event.")
        parser_create_event.add_argument("-i", "--info", required=True, nargs='+', help="Event info field of a new event.")
        parser_create_event.add_argument("--date", help="Date of the event. (Default: today).")

        # ##### Add Hashes #####
        h = subparsers.add_parser("add_hashes", help="If no parameters, add all the hashes of the current session.")
        h.add_argument("-f", "--filename", help="Filename")
        h.add_argument("-m", "--md5", help="MD5")
        h.add_argument("-s", "--sha1", help="SHA1")
        h.add_argument("-a", "--sha256", help="SHA256")

        # ##### Add attributes #####
        parser_add = subparsers.add_parser('add', help='Add attributes to an existing MISP event.')
        subparsers_add = parser_add.add_subparsers(dest='add')
        # Hashes
        # Generic add
        temp_me = MISPEvent()
        for t in sorted(temp_me.types):
            sp = subparsers_add.add_parser(t, help="Add {} to the event.".format(t))
            sp.add_argument(t, nargs='+')

        # ##### Show attributes  #####
        subparsers.add_parser('show', help='Show attributes to an existing MISP event.')

        # ##### Open file #####
        o = subparsers.add_parser('open', help='Open a sample from the temp directory.')
        ox = o.add_mutually_exclusive_group(required=True)
        ox.add_argument("-l", "--list", action='store_true', help="List available files")
        ox.add_argument("-d", "--delete", help="Delete temporary files (use 'all' to remove all the local samples or an Event ID to only remove the associated samples)")
        ox.add_argument("sid", nargs='?', type=int, help='Sample ID to open (from the list option).')

        # ##### Publish an event #####
        subparsers.add_parser('publish', help='Publish an existing MISP event.')

        # ##### Show version #####
        subparsers.add_parser('version', help='Returns the version of the MISP instance.')

        # Store
        s = subparsers.add_parser('store', help='Store the current MISP event in the current project.')
        s.add_argument("-l", "--list", action='store_true', help="List stored MISP events")
        s.add_argument("-u", "--update", action='store_true', help="Update all stored MISP events")
        s.add_argument("-s", "--sync", action='store_true', help="Sync all MISP Events with the remote MISP instance")
        s.add_argument("-d", "--delete", type=int, help="Delete a stored MISP event")
        s.add_argument("-o", "--open", help="Open a stored MISP event")

        # Tags
        s = subparsers.add_parser('tag', help='Tag managment using MISP taxonomies.')
        s.add_argument("-l", "--list", action='store_true', help="List Existing taxonomies.")
        s.add_argument("-d", "--details", help="Display all values of a taxonomy.")
        s.add_argument("-s", "--search", help="Search all tags matching a value.")
        s.add_argument("-e", "--event", help="Add tag to the current event.")
        s.add_argument("-a", "--attribute", nargs='+', help="Add tag to an attribute of the current event. Syntax: <identifier for the attribute> <machinetag>")

        self.categories = {0: 'Payload delivery', 1: 'Artifacts dropped', 2: 'Payload installation', 3: 'External analysis'}

    # ####### Generic Helpers ########
    def _get_eventid(self, quiet=False):
        if vars(self.args).get('event'):
            return self.args.event
        else:
            # Get current event ID if possible
            if not __sessions__.is_attached_misp(quiet):
                return None
            return __sessions__.current.misp_event.event.id

    def _has_error_message(self, result):
        if result.get('errors'):
            for message in result['errors']:
                self.log('error', message)
            return True
        elif result.get('error'):
            self.log('error', result.get('error'))
            return True
        return False

    def _search_local_hashes(self, event, open_session=True):
        local = []
        samples_count = 0
        if isinstance(event, MISPEvent):
            misp_event = event
        elif event.get('Event') is None:
            self.log('error', event)
            return
        else:
            misp_event = MISPEvent()
            misp_event.load(event)
        for a in misp_event.attributes:
            row = None
            if a.type == 'malware-sample':
                samples_count += 1
            if a.type in ('md5', 'sha1', 'sha256'):
                row = Database().find(key=a.type, value=a.value)
            elif a.type in ('filename|md5', 'filename|sha1', 'filename|sha256'):
                row = Database().find(key=a.type.split('|')[1], value=a.value.split('|')[1])
            elif a.type == 'malware-sample':
                row = Database().find(key='md5', value=a.value.split('|')[1])
            if row:
                local.append(row[0])
        self.log('info', 'Event {} contains {} samples.'.format(misp_event.id, samples_count))
        if not open_session:
            return
        shas = set([l.sha256 for l in local])
        if len(shas) == 1:
            __sessions__.new(get_sample_path(shas.pop()), MispEvent(misp_event, self.offline_mode))
        elif len(shas) > 1:
            self.log('success', 'The following samples are in this viper instance:')
            __sessions__.new(misp_event=MispEvent(misp_event, self.offline_mode))
            for s in shas:
                self.log('item', s)
        else:
            __sessions__.new(misp_event=MispEvent(misp_event, self.offline_mode))
            self.log('info', 'No known (in Viper) samples in that event.')

    # ####### Helpers for check_hashes ########

    def _prepare_attributes(self, md5, sha1, sha256, link, base_attr, event_hashes, sample_hashes, misp_event):
        new_md5 = False
        new_sha1 = False
        new_sha256 = False
        if md5 not in event_hashes and md5 not in sample_hashes:
            new_md5 = True
        if sha1 not in event_hashes:
            new_sha1 = True
        if sha256 not in event_hashes:
            new_sha256 = True

        curattr = None
        if base_attr.get(sha256):
            curattr = base_attr.get(sha256)
        elif base_attr.get(sha1):
            curattr = base_attr.get(sha1)
        else:
            curattr = base_attr.get(md5)

        if new_sha256:
            misp_event.add_attribute('sha256', sha256, **curattr)
        if new_sha1:
            misp_event.add_attribute('sha1', sha1, **curattr)
        if new_md5:
            misp_event.add_attribute('md5', md5, **curattr)

        if not link[0]:
            curattr['to_ids'] = False
            curattr['category'] = 'External analysis'
            misp_event.add_attribute('link', link[1], **curattr)
        return misp_event

    def _populate(self, event, original_attributes):
        if len(event.attributes) == original_attributes:
            self.log('info', "No new attributes to add.")
            return
        event.timestamp = int(time.time())
        result = self.misp.update(event._json())
        if not self._has_error_message(result):
<<<<<<< HEAD
            self.log('success', "All attributes updated sucessfully")
            __sessions__.new(misp_event=MispEvent(result, self.offline_mode))
=======
            self.log('success', "All attributes updated successfully")
            __sessions__.new(misp_event=MispEvent(result))
>>>>>>> 3e4dba40

    # ####### Helpers for add ########

    def _find_related_id(self, event):
        if not event.RelatedEvent:
            return []
        related = [(event.id, event.info) for event in event.RelatedEvent]
        to_return = list(set(related))
        to_return.sort(key=lambda tup: tup[0])
        return to_return

    def _check_add(self, new_event):
        old_related = self._find_related_id(__sessions__.current.misp_event.event)
        new_related = self._find_related_id(new_event)
        old_related_ids = [i[0] for i in old_related]
        for related, title in new_related:
            if related not in old_related_ids:
                self.log('success', u'New related event: {}/events/view/{} - {}'.format(self.url.rstrip('/'), related, title))
            else:
                self.log('info', u'Related event: {}/events/view/{} - {}'.format(self.url.rstrip('/'), related, title))
        __sessions__.new(misp_event=MispEvent(new_event, self.offline_mode))

    # ####### Helpers for open ########

    def _load_tmp_samples(self):
        tmp_samples = []
        samples_path = os.path.join(self.cur_path, 'misp_samples')
        path = os.path.join(samples_path, '*')
        for p in glob.glob(path):
            eid = os.path.basename(p)
            fullpath = os.path.join(samples_path, eid, '*')
            for p in glob.glob(fullpath):
                name = os.path.basename(p)
                tmp_samples.append((eid, p, name))
        return tmp_samples

    def _display_tmp_files(self):
        cureid = None
        if __sessions__.is_attached_misp(True):
            cureid = self._get_eventid()
        header = ['Sample ID', 'Current', 'Event ID', 'Filename']
        rows = []
        i = 0
        tmp_samples = self._load_tmp_samples()
        if len(tmp_samples) == 0:
            self.log('warning', 'No temporary samples available.')
            return
        for eid, path, name in tmp_samples:
            if eid == cureid:
                rows.append((i, '*', eid, name))
            else:
                rows.append((i, '', eid, name))
            i += 1
        self.log('table', dict(header=header, rows=rows))

    def _clean_tmp_samples(self, eid):
        samples_path = os.path.join(self.cur_path, 'misp_samples')
        to_remove = os.path.join(samples_path)
        if eid != 'all':
            to_remove = os.path.join(to_remove, eid)
        if os.path.exists(to_remove):
            shutil.rmtree(to_remove)
            return True
        return False

    # ##########################################

    def yara(self):
        if self.offline_mode:
            self.log('error', 'Offline mode, unable to get yara rules')
            return
        ok = False
        data = None
        event_id = self._get_eventid()
        if event_id is None:
            return
        ok, data = self.misp.get_yara(event_id)
        if not ok:
            self.log('error', data)
            return
        rule_path = os.path.join(VIPER_ROOT, 'data/yara', self.args.event + '.yara')
        if os.path.exists(rule_path):
            self.log('error', 'File {} already exists.'.format(rule_path))
            return
        with open(rule_path, 'wb') as f:
            f.write(data.encode('utf-8'))
        self.log('success', 'The yara rules of event {} have been downloaded: {}'.format(self.args.event, rule_path))

    def download(self):
        if self.offline_mode:
            self.log('error', 'Offline mode, unable to dodnload a sample')
            return
        ok = False
        data = None
        if self.args.hash:
            ok, data = self.misp.download_samples(sample_hash=self.args.hash)
        elif self.args.list is not None:
            list_events = []
            if len(self.args.list) == 0:
                event_path = os.path.join(self.cur_path, 'misp_events')
                for eid, path, title in self._get_local_events(event_path):
                    list_events.append(eid)
            else:
                list_events = self.args.list

            all_data = []
            for eid in list_events:
                me = MISPEvent()
                me.load(self.misp.get(eid))
                ok, data = self.misp.download_samples(event_id=me.id)
                if not ok:
                    self.log('error', data)
                    continue
                if data:
                    all_data += data
            data = all_data
        else:
            event_id = self._get_eventid()
            if event_id is None:
                return
            ok, data = self.misp.download_samples(event_id=event_id)

            if not ok:
                self.log('error', data)
                return
        to_print = []
        samples_path = os.path.join(self.cur_path, 'misp_samples')
        for d in data:
            eid, filename, payload = d
            path = os.path.join(samples_path, eid, filename)
            if not os.path.exists(os.path.dirname(path)):
                os.makedirs(os.path.dirname(path))
            with open(path, 'w') as f:
                f.write(payload.getvalue())
            to_print.append((eid, path))

        if len(to_print) == 1:
            self.log('success', 'The sample has been downloaded from Event {}'.format(to_print[0][0]))
            event = self.misp.get(to_print[0][0])
            if not self._has_error_message(event):
                return __sessions__.new(to_print[0][1], MispEvent(event, self.offline_mode))
        elif len(to_print) > 1:
            self.log('success', 'The following files have been downloaded:')
            self._display_tmp_files()
        else:
            self.log('warning', 'No samples available.')

    def upload(self):
        if self.offline_mode:
            self.log('error', 'Offline mode, unable to upload a sample')
            return
        categ = self.categories.get(self.args.categ)
        if self.args.info is not None:
            info = ' '.join(self.args.info)
        else:
            info = None
        if self.args.comment is not None:
            comment = ' '.join(self.args.comment)
        else:
            comment = None
        # No need to check the output: is the event_id is none, we create a new one.
        event_id = self._get_eventid(True)
        try:
            result = self.misp.upload_sample(__sessions__.current.file.name, __sessions__.current.file.path,
                                             event_id, self.args.distrib, self.args.ids, categ, info, comment,
                                             self.args.analysis, self.args.threat)
        except Exception as e:
            self.log('error', e)
            return
        if not self._has_error_message(result):
            self.log('success', "File uploaded successfully")
            if event_id is None:
                event_id = result['id']
            full_event = self.misp.get(event_id)
            if not self._has_error_message(full_event):
                return __sessions__.new(misp_event=MispEvent(full_event, self.offline_mode))

    def check_hashes(self):
        if self.offline_mode:
            self.log('error', 'Offline mode, unable to query VirusTotal')
            return
        event_id = self._get_eventid()
        if event_id is None:
            return
        event = self.misp.get(event_id)
        if self._has_error_message(event):
            return

        misp_event = MISPEvent()
        misp_event.load(event)
        event_hashes = []
        sample_hashes = []
        base_new_attributes = {}
        for a in misp_event.attributes:
            h = None
            if a.type in ('md5', 'sha1', 'sha256'):
                h = a.value
                event_hashes.append(h)
            elif a.type in ('filename|md5', 'filename|sha1', 'filename|sha256', 'malware-sample'):
                h = a.value.split('|')[1]
                event_hashes.append(h)
            if h is not None:
                base_new_attributes[h] = {"category": a.category,
                                          "comment": u'{} - Xchecked via VT: {}'.format(a.comment, h),
                                          "to_ids": a.to_ids,
                                          "Tag": a.Tag,
                                          "distribution": a.distribution}

        unk_vt_hashes = []
        vt_request = {'apikey': cfg.virustotal.virustotal_key}
        # Make sure to start getting reports for the longest possible hashes (reduce risks of collisions)
        hashes_to_check = sorted(event_hashes, key=len)
        original_attributes = len(misp_event.attributes)
        while len(hashes_to_check) > 0:
            vt_request['resource'] = hashes_to_check.pop()
            try:
                response = requests.post(cfg.misp.misp_vturl, data=vt_request)
            except requests.ConnectionError:
                self.log('error', 'Failed to connect to VT for {}'.format(vt_request['resource']))
                return
            if response.status_code == 403:
                self.log('error', 'This command requires virustotal API key')
                self.log('error', 'Please check that your key have the right permissions')
                return
            try:
                result = response.json()
            except:
                # FIXME: support rate-limiting (4/min)
                self.log('error', 'Unable to get the report of {}'.format(vt_request['resource']))
                continue
            if result['response_code'] == 1:
                md5 = result['md5']
                sha1 = result['sha1']
                sha256 = result['sha256']
                hashes_to_check = [eh for eh in hashes_to_check if eh not in (md5, sha1, sha256)]
                link = [False, result['permalink']]
                # Do not re-add a link
                for a in misp_event.attributes:
                    if a.value == link[1]:
                        link[0] = True
                if md5 in sample_hashes:
                    self.log('success', 'Sample available in MISP:')
                else:
                    self.log('success', 'Sample available in VT:')
                if self.args.populate:
                    misp_event = self._prepare_attributes(md5, sha1, sha256, link, base_new_attributes, event_hashes, sample_hashes, misp_event)
                self.log('item', '{}\n\t{}\n\t{}\n\t{}'.format(link[1], md5, sha1, sha256))
            else:
                unk_vt_hashes.append(vt_request['resource'])

        if self.args.populate:
            self._populate(misp_event, original_attributes)
        if len(unk_vt_hashes) > 0:
            self.log('error', 'Unknown on VT:')
            for h in unk_vt_hashes:
                self.log('item', '{}'.format(h))

    def searchall(self):
        if self.args.query:
            self._search(' '.join(self.args.query))
        else:
            if not __sessions__.is_attached_file(True):
                self.log('error', "Not attached to a file, nothing to search for.")
                return False
            to_search = [__sessions__.current.file.md5, __sessions__.current.file.sha1, __sessions__.current.file.sha256]
            for q in to_search:
                self._search(q)

    def _search(self, query):
        if self.offline_mode:
            self.log('error', 'Offline mode, unable to search')
            return
        result = self.misp.search_all(query)

        if self._has_error_message(result):
            return
        self.log('success', u'{} matches on the following events:'.format(query))
        for e in result['response']:
            nb_samples = 0
            nb_hashes = 0
            me = MISPEvent()
            me.load(e)
            for a in me.attributes:
                if a.type == 'malware-sample':
                    nb_samples += 1
                if a.type in ('md5', 'sha1', 'sha256', 'filename|md5', 'filename|sha1', 'filename|sha256'):
                    nb_hashes += 1
            self.log('item', u'{} ({} samples, {} hashes) - {}{}{}'.format(me.info, nb_samples, nb_hashes, self.url, '/events/view/', me.id))

    def pull(self):
        if self.offline_mode:
            self.log('error', 'Offline mode, unable to pull a remote event')
            return
        open_session = len(self.args.event) == 1
        for e in self.args.event:
            event = self.misp.get(e)
            if not self._has_error_message(event):
                self._search_local_hashes(event, open_session)
                self._dump(event)

    def create_event(self):
        if self.args.threat is not None:
            # Dirty trick to keep consistency in the module: the threat level in the upload
            # API can go from 0 import to 3 but it is 1 to 4 in the event mgmt API.
            # It will be fixed in a near future, in the meantime, we do that:
            self.args.threat += 1

        if not self.args.info:
            self.log('error', 'Info field is required for a new event')
        info = ' '.join(self.args.info)

        misp_event = MISPEvent()
        misp_event.set_all_values(info=info, distribution=self.args.distrib,
                                  threat_level_id=self.args.threat, analysis=self.args.analysis,
                                  date=self.args.date)
        self._search_local_hashes(misp_event)
        if self.offline_mode:
            # New event created locally, no ID
            __sessions__.current.misp_event.current_dump_file = self._dump()
            __sessions__.current.misp_event.offline()
        else:
            misp_event = self.misp.add_event(json.dumps(misp_event, cls=EncodeUpdate))
            if self._has_error_message(misp_event):
                return
            __sessions__.new(misp_event=MispEvent(misp_event, self.offline_mode))
            self._dump()

    def publish(self):
        __sessions__.current.misp_event.event.publish()
        if self.offline_mode:
            self._dump()
        else:
            event = self.misp.update(__sessions__.current.misp_event.event._json())
            if not self._has_error_message(event):
                self.log('success', 'Event {} published.'.format(event['Event']['id']))
                __sessions__.new(misp_event=MispEvent(event, self.offline_mode))

    def open(self):
        if self.args.list:
            self._display_tmp_files()
        elif self.args.delete:
            if self.args.delete != 'all':
                try:
                    int(self.args.delete)
                except:
                    self.log('error', 'You can only delete all the samples of the samples of a specific event ID.')
                    return
            if self._clean_tmp_samples(self.args.delete):
                self.log('success', 'Successfully removed.')
            else:
                self.log('error', 'Nothing to remove.')
        else:
            tmp_samples = self._load_tmp_samples()
            try:
                eid, path, name = tmp_samples[int(self.args.sid)]
            except IndexError:
                self.log('error', 'Invalid sid, please use misp open -l.')
                return
            event = self.misp.get(eid)
            if not self._has_error_message(event):
                return __sessions__.new(path, MispEvent(event, self.offline_mode))

    def show(self):
        current_event = __sessions__.current.misp_event.event

        related = self._find_related_id(current_event)
        if len(related) > 0:
            self.log('info', 'Related events:')
            for r, title in related:
                self.log('item', u'{}/events/view/{} - {}'.format(self.url.rstrip('/'), r, title))

        header = ['type', 'value', 'comment', 'related']
        rows = []
        for a in current_event.attributes:
            # FIXME: this has been removed upstream: https://github.com/MISP/MISP/issues/1793
            # Keeping it like that for now, until we decide how to re-enable it
            idlist = []
            if a.RelatedAttribute:
                for r in a.RelatedAttribute:
                    # idlist.append(r.id)
                    pass
            rows.append([a.type, a.value, '\n'.join(textwrap.wrap(a.comment, 30)), '\n'.join(textwrap.wrap(' '.join(idlist), 15))])
        self.log('table', dict(header=header, rows=rows))
        if current_event.published:
            self.log('info', 'This event has been published')
        else:
            self.log('info', 'This event has not been published')
        if __sessions__.current.misp_event.event.id:
            self.log('info', u'Link to Event: {}/events/view/{}'.format(self.url.rstrip('/'), __sessions__.current.misp_event.event.id))

    def _change_event(self):
        if self.offline_mode:
            self._dump()
        else:
            if __sessions__.current.misp_event.event.id:
                event = self.misp.update(__sessions__.current.misp_event.event._json())
            else:
                event = self.misp.add_event(json.dumps(__sessions__.current.misp_event.event, cls=EncodeUpdate))
            if self._has_error_message(event):
                return
            try:
                me = MISPEvent()
                me.load(event)
                self._check_add(me)
            except Exception as e:
                self.log('error', e)

    def add_hashes(self):
        if self.args.filename is None and self.args.md5 is None and self.args.sha1 is None and self.args.sha256 is None:
            if not __sessions__.is_attached_file(True):
                self.log('error', "Not attached to a file, please set the hashes manually.")
                return False
            __sessions__.current.misp_event.event.add_attribute('filename|md5', '{}|{}'.format(
                __sessions__.current.file.name, __sessions__.current.file.md5), comment=__sessions__.current.file.tags)
            __sessions__.current.misp_event.event.add_attribute('filename|sha1', '{}|{}'.format(
                __sessions__.current.file.name, __sessions__.current.file.sha1), comment=__sessions__.current.file.tags)
            __sessions__.current.misp_event.event.add_attribute('filename|sha256', '{}|{}'.format(
                __sessions__.current.file.name, __sessions__.current.file.sha256), comment=__sessions__.current.file.tags)
        else:
            if self.args.filename:
                if self.args.md5:
                    __sessions__.current.misp_event.event.add_attribute('filename|md5', '{}|{}'.format(
                        self.args.filename, self.args.md5))
                if self.args.sha1:
                    __sessions__.current.misp_event.event.add_attribute('filename|sha1', '{}|{}'.format(
                        self.args.filename, self.args.sha1))
                if self.args.sha256:
                    __sessions__.current.misp_event.event.add_attribute('filename|sha256', '{}|{}'.format(
                        self.args._filename, self.args.sha256))
            else:
                if self.args.md5:
                    __sessions__.current.misp_event.event.add_attribute('md5', self.args.md5)
                if self.args.sha1:
                    __sessions__.current.misp_event.event.add_attribute('sha1', self.args.sha1)
                if self.args.sha256:
                    __sessions__.current.misp_event.event.add_attribute('sha256', self.args.sha256)
        self._change_event()

    def add(self):
        __sessions__.current.misp_event.event.add_attribute(self.args.add, ' '.join(vars(self.args).get(self.args.add)))
        self._change_event()

    def version(self):
        if self.offline_mode:
            self.log('error', 'Offline mode, unable to check versions')
            return
        api_ok = True

        api_version = self.misp.get_api_version()
        self.log('info', 'The version of your MISP API is: {}'.format(api_version['version']))
        api_version_master = self.misp.get_api_version_master()
        if self._has_error_message(api_version_master):
            api_ok = False
        else:
            self.log('info', 'The version of MISP API master branch is: {}'.format(api_version_master['version']))

        if api_ok:
            if api_version['version'] == api_version_master['version']:
                self.log('success', 'Congratulation, the MISP API installed is up-to-date')
            else:
                self.log('warning', 'The MISP API installed is outdated, you should update to avoid issues.')

        pymisp_recommended = self.misp.get_recommended_api_version()
        if self._has_error_message(pymisp_recommended):
            self.log('warning', "The MISP instance you're using doesn't have a recomended PyMISP version, update recommended.")
        else:
            self.log('info', 'The recommended version of PyMISP: {}'.format(pymisp_recommended['version']))
            for a, b in zip(pymisp_recommended['version'].split('.'), api_version['version'].split('.')):
                if a != b:
                    self.log('warning', "You're not using the recommended PyMISP version for this instance.")
                    break

        instance_ok = True

        misp_version = self.misp.get_version()
        if self._has_error_message(misp_version):
            instance_ok = False
        else:
            self.log('info', 'The version of your MISP instance is: {}'.format(misp_version['version']))

        misp_version_master = self.misp.get_version_master()
        if self._has_error_message(misp_version_master):
            instance_ok = False
        else:
            self.log('info', 'The version of MISP master branch is: {}'.format(misp_version_master['version']))

        if instance_ok:
            if misp_version['version'] == misp_version_master['version']:
                self.log('success', 'Congratulation, your MISP instance is up-to-date')
            else:
                master_major, master_minor, master_hotfix = misp_version_master['version'].split('.')
                major, minor, hotfix = misp_version['version'].split('.')
                if master_major < major or master_minor < minor or master_hotfix < hotfix:
                    self.log('warning', 'Your MISP instance is more recent than master, you must be using a beta version and probably know what you are doing. Enjoy!')
                else:
                    self.log('warning', 'Your MISP instance is outdated, you should update to avoid issues with the API.')

    def _get_local_events(self, path):
        tmp_local = []
        path = os.path.join(path, '*')
        for p in glob.glob(path):
            eid = os.path.basename(p).rstrip('.json')
            try:
                with open(p, 'r') as f:
                    e_json = json.load(f)
                tmp_local.append((eid, p, e_json['Event']['info']))
            except Exception as e:
                self.log('error', 'Unable to open {}: {}'.format(p, e))
        return tmp_local

    def _dump(self, event=None):
        event_path = os.path.join(self.cur_path, 'misp_events')
        if not os.path.exists(event_path):
            os.makedirs(event_path)

        if not event:
            to_dump = __sessions__.current.misp_event.event
        elif isinstance(event, MISPEvent):
            to_dump = event
        else:
            to_dump = MISPEvent()
            to_dump.load(event)
        if to_dump.id:
            filename = str(to_dump.id)
        elif (__sessions__.is_attached_misp(True) and
                __sessions__.current.misp_event.current_dump_file):
            filename = __sessions__.current.misp_event.current_dump_file
        else:
            i = 1
            while True:
                filename = 'new_event_{}.json'.format(i)
                if not os.path.exists(os.path.join(event_path, filename)):
                    break
                i += 1

        path = os.path.join(event_path, filename)
        with open(path, 'w') as f:
            json.dump(to_dump, f, cls=EncodeFull)
        self.log('success', '{} stored successfully.'.format(filename.rstrip('.json')))
        return filename

    def store(self):
        try:
            event_path = os.path.join(self.cur_path, 'misp_events')
            if not os.path.exists(event_path):
                os.mkdir(event_path)
            if self.args.list:
                header = ['Event ID', 'Title']
                rows = []
                for eid, path, title in self._get_local_events(event_path):
                    rows.append((eid, title))
                self.log('table', dict(header=header, rows=sorted(rows, key=lambda i: (int(i[0].split('_')[-1])))))
            elif self.args.update:
                if self.offline_mode:
                    self.log('error', 'Offline mode, cannot update locally stored events.')
                    return
                for eid, path, title in self._get_local_events(event_path):
                    event = self.misp.get(eid)
                    with open(path, 'w') as f:
                        f.write(json.dumps(event))
                    self.log('success', '{} updated successfully.'.format(eid))
            elif self.args.sync:
                if self.offline_mode:
                    self.log('error', 'Offline mode, cannot synchronize locally stored events.')
                    return
                for eid, path, title in self._get_local_events(event_path):
                    __sessions__.close()
                    event = MISPEvent()
                    event.load(path)
                    if 'new_event_' in path:
                        event = self.misp.add_event(json.dumps(event, cls=EncodeUpdate))
                        try:
                            self._dump(event)
                            os.remove(path)
                        except Exception as e:
                            self.log('error', 'Unable to create new event: {}.'.format(e))
                    else:
                        eid = event.id
                        try:
                            event = self.misp.update(event._json())
                        except Exception as e:
                            self.log('error', 'Unable to update event {}: {}.'.format(eid, e))

                    if self._has_error_message(event):
                        return
            elif self.args.delete:
                path = os.path.join(event_path, '{}.json'.format(self.args.delete))
                if os.path.exists(path):
                    os.remove(path)
                    self.log('success', '{} removed successfully.'.format(self.args.delete))
                else:
                    self.log('error', '{} does not exists.'.format(self.args.delete))
            elif self.args.open:
                filename = '{}.json'.format(self.args.open)
                path = os.path.join(event_path, filename)
                if os.path.exists(path):
                    try:
                        with open(path, 'r') as f:
                            e_json = json.load(f)
                        __sessions__.new(misp_event=MispEvent(e_json, self.offline_mode))
                        __sessions__.current.misp_event.current_dump_file = filename
                    except Exception as e:
                        self.log('error', 'Unable to open {}: {}'.format(path, e))
                else:
                    self.log('error', '{} does not exists.'.format(self.args.open))
            elif __sessions__.is_attached_misp():
                self._dump()
        except IOError as e:
            self.log('error', e.strerror)

    def tag(self):
        if not HAVE_PYTAX:
            self.log('error', "Missing dependency, install PyTaxonomies (`pip install git+https://github.com/MISP/PyTaxonomies.git`)")
            return

        try:
            taxonomies = Taxonomies(manifest_path=os.path.join(self.local_dir_taxonomies, 'MANIFEST.json'))
        except Exception as e:
            self.log('error', 'Unable to open the taxonomies, please fix the config file ([misp] - misp_taxonomies_directory): {}'.format(e))
            return

        if self.args.list:
            self.log('table', dict(header=['Name', 'Description'], rows=[(title, tax.description)
                                                                         for title, tax in taxonomies.items()]))
        elif self.args.search:
            matches = taxonomies.search(self.args.search)
            if not matches:
                self.log('error', 'No tags matching "{}".'.format(self.args.search))
                return
            self.log('success', 'Tags matching "{}":'.format(self.args.search))
            for t in taxonomies.search(self.args.search):
                self.log('item', t)
        elif self.args.details:
            taxonomy = taxonomies.get(self.args.details)
            if not taxonomy:
                self.log('error', 'No taxonomy called "{}".'.format(self.args.details))
                return
            if taxonomy.description:
                self.log('info', taxonomy.description)
            elif taxonomy.expanded:
                self.log('info', taxonomy.expanded)
            if taxonomy.refs:
                self.log('info', 'References:')
                for r in taxonomy.refs:
                    self.log('item', r)
            if not taxonomy.has_entries():
                header = ['Description', 'Predicate', 'Machinetag']
                rows = []
                for p in taxonomy.predicates.values():
                    rows.append([p.description, p.predicate, taxonomy.make_machinetag(p)])
                self.log('table', dict(header=header, rows=rows))
            else:
                for p in taxonomy.predicates.values():
                    if p.description:
                        self.log('info', p.description)
                    elif p.expanded:
                        self.log('info', p.expanded)
                    else:
                        self.log('info', p.predicate)

                    if not p.entries:
                        self.log('item', taxonomy.make_machinetag(p))
                    else:
                        header = ['Description', 'Predicate', 'Machinetag']
                        rows = []
                        for e in p.entries.values():
                            if e.description:
                                descr = e.description
                            else:
                                descr = e.expanded
                            rows.append([descr, e.value, taxonomy.make_machinetag(p, e)])
                        self.log('table', dict(header=header, rows=rows))
        elif self.args.event:
            if not __sessions__.is_attached_misp():
                return
            try:
                taxonomies.revert_machinetag(self.args.event)
            except:
                self.log('error', 'Not a valid machine tag available in misp-taxonomies: "{}".'.format(self.args.event))
                return
            __sessions__.current.misp_event.event.add_tag(self.args.event)
            self._change_event()
        elif self.args.attribute:
            if not __sessions__.is_attached_misp():
                return
            identifier, tag = self.args.attribute
            try:
                taxonomies.revert_machinetag(tag)
            except:
                self.log('error', 'Not a valid machine tag available in misp-taxonomies: "{}".'.format(tag))
                return
            __sessions__.current.misp_event.event.add_attribute_tag(tag, identifier)
            self._change_event()

    def run(self):
        super(MISP, self).run()
        if self.args is None:
            return

        if not HAVE_PYMISP:
            self.log('error', "Missing dependency, install pymisp (`pip install pymisp`)")
            return

        self.offline_mode = False
        if self.args.on:
            self.offline_mode = False
            if __sessions__.is_attached_misp(True):
                __sessions__.current.misp_event.off = False
        elif self.args.off or (__sessions__.is_attached_misp(True) and
                               __sessions__.current.misp_event.off):
            self.offline_mode = True
            if __sessions__.is_attached_misp(True):
                __sessions__.current.misp_event.off = True

        self.url = self.args.url
        if self.url is None:
            self.url = cfg.misp.misp_url
        if self.url is None:
            self.log('error', "This command requires the URL of the MISP instance you want to query.")
            return

        self.key = self.args.key
        if self.key is None:
            self.key = cfg.misp.misp_key
        if self.key is None:
            self.log('error', "This command requires a MISP private API key.")
            return

        if not self.args.verify:
            verify = False
        else:
            verify = cfg.misp.misp_verify

        if cfg.misp.misp_taxonomies_directory:
            self.local_dir_taxonomies = cfg.misp.misp_taxonomies_directory

        if not self.offline_mode:
            try:
                self.misp = PyMISP(self.url, self.key, verify, 'json')
            except PyMISPError as e:
                self.log('error', e.message)
                return

        # Require an open MISP session
        if self.args.subname in ['add_hashes', 'add', 'show', 'publish'] and not __sessions__.is_attached_misp():
            return

        # Require an open file session
        if self.args.subname in ['upload'] and not __sessions__.is_attached_file():
            return

        try:
            if self.args.subname == 'upload':
                self.upload()
            elif self.args.subname == 'search':
                self.searchall()
            elif self.args.subname == 'download':
                self.download()
            elif self.args.subname == 'check_hashes':
                self.check_hashes()
            elif self.args.subname == 'yara':
                self.yara()
            elif self.args.subname == 'pull':
                self.pull()
            elif self.args.subname == 'create_event':
                self.create_event()
            elif self.args.subname == 'add':
                self.add()
            elif self.args.subname == 'add_hashes':
                self.add_hashes()
            elif self.args.subname == 'show':
                self.show()
            elif self.args.subname == 'open':
                self.open()
            elif self.args.subname == 'publish':
                self.publish()
            elif self.args.subname == 'version':
                self.version()
            elif self.args.subname == 'store':
                self.store()
            elif self.args.subname == 'tag':
                self.tag()
            else:
                self.log('error', "No calls defined for this command.")
        except requests.exceptions.HTTPError as e:
            self.log('error', e)<|MERGE_RESOLUTION|>--- conflicted
+++ resolved
@@ -294,13 +294,8 @@
         event.timestamp = int(time.time())
         result = self.misp.update(event._json())
         if not self._has_error_message(result):
-<<<<<<< HEAD
-            self.log('success', "All attributes updated sucessfully")
+            self.log('success', "All attributes updated successfully")
             __sessions__.new(misp_event=MispEvent(result, self.offline_mode))
-=======
-            self.log('success', "All attributes updated successfully")
-            __sessions__.new(misp_event=MispEvent(result))
->>>>>>> 3e4dba40
 
     # ####### Helpers for add ########
 
