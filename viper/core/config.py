--- conflicted
+++ resolved
@@ -78,12 +78,8 @@
         try:
             return getattr(self, section)
         except AttributeError as e:
-<<<<<<< HEAD
             print e
 
 
 console_output = {}
-console_output['filename'] = False
-=======
-            print(e)
->>>>>>> fb7ed3e8
+console_output['filename'] = False