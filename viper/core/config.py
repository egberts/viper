--- conflicted
+++ resolved
@@ -16,40 +16,6 @@
 class Config:
 
     def __init__(self, cfg=None):
-<<<<<<< HEAD
-        # Possible paths for the configuration file.
-        # This should go in order from local to global.
-        config_paths = [
-            os.path.join(os.getcwd(), 'viper.conf'),
-            os.path.join(expanduser("~"), '.viper', 'viper.conf'),
-            '/etc/viper/viper.conf'
-        ]
-
-        # Try to identify the best location for the config file.
-        config_file = None
-        for config_path in config_paths:
-            if os.path.exists(config_path):
-                config_file = config_path
-                break
-
-        # If no config is available, we try to copy it either from the
-        # /usr/share/viper folder, or from VIPER_ROOT.
-        if not config_file:
-            share_viper = '/usr/share/viper/viper.conf.sample'
-            cwd_viper = os.path.join(VIPER_ROOT, 'viper.conf.sample')
-
-            # If the local storage folder doesn't exist, we create it.
-            local_storage = os.path.join(expanduser("~"), '.viper')
-            if not os.path.exists(local_storage):
-                os.makedirs(local_storage)
-
-            config_file = os.path.join(local_storage, 'viper.conf')
-
-            if os.path.exists(share_viper):
-                shutil.copy(share_viper, config_file)
-            else:
-                shutil.copy(cwd_viper, config_file)
-=======
         # use cfg as a first priority
         if cfg:
             if os.path.exists(cfg):
@@ -73,7 +39,7 @@
             # If no config is available, we try to copy it either from the
             # /usr/share/viper folder, or from VIPER_ROOT.
             if not config_file:
-                share_viper ='/usr/share/viper/viper.conf.sample'
+                share_viper = '/usr/share/viper/viper.conf.sample'
                 cwd_viper = os.path.join(VIPER_ROOT, 'viper.conf.sample')
 
 
@@ -88,8 +54,7 @@
                 if os.path.exists(share_viper):
                     shutil.copy(share_viper, config_file)
                 else:
-                    shutil.copy(cwd_viper, config_file)            
->>>>>>> 450cd7c6
+                    shutil.copy(cwd_viper, config_file)     
 
         # Pasre the config file.
         config = ConfigParser()
