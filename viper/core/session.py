--- conflicted
+++ resolved
@@ -96,23 +96,15 @@
             if self.is_set() and path is None and self.current.file:
                 session.file = self.current.file
             refresh = False
-<<<<<<< HEAD
-            if self.current is not None and self.current.misp_event is not None \
-                    and self.current.misp_event.event.id == misp_event.event.id:
-=======
             if (self.current is not None and self.current.misp_event is not None and
                     self.current.misp_event.event.id is not None and
                     self.current.misp_event.event.id == misp_event.event.id):
->>>>>>> 4db6ec00
                 refresh = True
             session.misp_event = misp_event
             if refresh:
                 print_info("Session on MISP event {0} refreshed.".format(misp_event.event.id))
-<<<<<<< HEAD
-=======
             elif not misp_event.event.id:
                 print_info("Session opened on a new local MISP event.")
->>>>>>> 4db6ec00
             else:
                 print_info("Session opened on MISP event {0}.".format(misp_event.event.id))
 
