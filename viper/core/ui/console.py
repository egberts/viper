--- conflicted
+++ resolved
@@ -155,12 +155,6 @@
 
                 misp = ''
                 if __sessions__.current.misp_event:
-<<<<<<< HEAD
-                    if __sessions__.current.misp_event.off:
-                        misp = ' [MISP {} (Offline)]'.format(__sessions__.current.misp_event.event.id)
-                    else:
-                        misp = ' [MISP {}]'.format(__sessions__.current.misp_event.event.id)
-=======
                     misp = '[MISP'
                     if __sessions__.current.misp_event.event.id:
                         misp += ' {}'.format(__sessions__.current.misp_event.event.id)
@@ -169,7 +163,6 @@
                     if __sessions__.current.misp_event.off:
                         misp += ' (Offline)'
                     misp += ']'
->>>>>>> 4db6ec00
 
                 prompt = (prefix + cyan('viper ', True) +
                           white(filename, True) + blue(misp, True) + stored + cyan(' > ', True))
