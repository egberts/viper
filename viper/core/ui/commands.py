# This file is part of Viper - https://github.com/viper-framework/viper
# See the file 'LICENSE' for copying permission.

import os
from os.path import expanduser
import time
import json
import shutil
import fnmatch
import tempfile
import argparse
from zipfile import ZipFile
from collections import defaultdict

try:
    from scandir import walk
except ImportError:
    from os import walk

import viper.common.out as out
from viper.common.out import table
from viper.common.colors import bold
from viper.common.utils import convert_size
from viper.common.objects import File
from viper.common.network import download
from viper.core.session import __sessions__
from viper.core.project import __project__
from viper.core.plugins import __modules__
from viper.core.database import Database
from viper.core.storage import store_sample, get_sample_path
from viper.core.config import Config, console_output
from viper.common.autorun import autorun_module

cfg = Config()

# For python2 & 3 compat, a bit dirty, but it seems to be the least bad one
try:
    input = raw_input
except NameError:
    pass


class Commands(object):
    output = []

    def __init__(self):
        # Open connection to the database.
        self.db = Database()

        # Map commands to their related functions.
        self.commands = dict(
            help=dict(obj=self.cmd_help, description="Show this help message"),
            open=dict(obj=self.cmd_open, description="Open a file"),
            new=dict(obj=self.cmd_new, description="Create new file"),
            close=dict(obj=self.cmd_close, description="Close the current session"),
            info=dict(obj=self.cmd_info, description="Show information on the opened file"),
            notes=dict(obj=self.cmd_notes, description="View, add and edit notes on the opened file"),
            clear=dict(obj=self.cmd_clear, description="Clear the console"),
            store=dict(obj=self.cmd_store, description="Store the opened file to the local repository"),
            delete=dict(obj=self.cmd_delete, description="Delete the opened file"),
            find=dict(obj=self.cmd_find, description="Find a file"),
            tags=dict(obj=self.cmd_tags, description="Modify tags of the opened file"),
            sessions=dict(obj=self.cmd_sessions, description="List or switch sessions"),
            stats=dict(obj=self.cmd_stats, description="Viper Collection Statistics"),
            projects=dict(obj=self.cmd_projects, description="List or switch existing projects"),
            parent=dict(obj=self.cmd_parent, description="Add or remove a parent file"),
            export=dict(obj=self.cmd_export, description="Export the current session to file or zip"),
            analysis=dict(obj=self.cmd_analysis, description="View the stored analysis"),
            rename=dict(obj=self.cmd_rename, description="Rename the file in the database"),
        )

    # Output Logging
    def log(self, event_type, event_data):
        self.output.append(dict(
            type=event_type,
            data=event_data
        ))
<<<<<<< HEAD
        if event_type == 'table':
            print(table(event_data['header'], event_data['rows']))
        else:
            getattr(out, 'print_{0}'.format(event_type))(event_data)
=======
        out.print_output([{'type': event_type, 'data': event_data}], console_output['filename'])

>>>>>>> b58f1174

    ##
    # CLEAR
    #
    # This command simply clears the shell.
    def cmd_clear(self, *args):
        os.system('clear')

    ##
    # HELP
    #
    # This command simply prints the help message.
    # It lists both embedded commands and loaded modules.
    def cmd_help(self, *args):
        self.log('info', "Commands")

        rows = []
        for command_name, command_item in self.commands.items():
            rows.append([command_name, command_item['description']])

        rows.append(["exit, quit", "Exit Viper"])
        rows = sorted(rows, key=lambda entry: entry[0])

        self.log('table', dict(header=['Command', 'Description'], rows=rows))
        self.log('info', "Modules")

        rows = []
        for module_name, module_item in __modules__.items():
            rows.append([module_name, module_item['description']])

        rows = sorted(rows, key=lambda entry: entry[0])

        self.log('table', dict(header=['Command', 'Description'], rows=rows))

    ##
    # NEW
    #
    # This command is used to create a new session on a new file,
    # useful for copy & paste of content like Email headers

    def cmd_new(self, *args):
        title = input("Enter a title for the new file: ")
        # Create a new temporary file.
        tmp = tempfile.NamedTemporaryFile(delete=False)
        # Open the temporary file with the default editor, or with nano.
        os.system('"${EDITOR:-nano}" ' + tmp.name)
        __sessions__.new(tmp.name)
        __sessions__.current.file.name = title
        self.log('info', "New file with title \"{0}\" added to the current session".format(bold(title)))

    ##
    # OPEN
    #
    # This command is used to open a session on a given file.
    # It either can be an external file path, or a SHA256 hash of a file which
    # has been previously imported and stored.
    # While the session is active, every operation and module executed will be
    # run against the file specified.
    def cmd_open(self, *args):
        parser = argparse.ArgumentParser(prog='open', description="Open a file", epilog="You can also specify a MD5 or SHA256 hash to a previously stored file in order to open a session on it.")
        group = parser.add_mutually_exclusive_group()
        group.add_argument('-f', '--file', action='store_true', help="Target is a file")
        group.add_argument('-u', '--url', action='store_true', help="Target is a URL")
        group.add_argument('-l', '--last', action='store_true', help="Target is the entry number from the last find command's results")
        parser.add_argument('-t', '--tor', action='store_true', help="Download the file through Tor")
        parser.add_argument("value", metavar='PATH, URL, HASH or ID', nargs='*', help="Target to open. Hash can be md5 or sha256. ID has to be from the last search.")

        try:
            args = parser.parse_args(args)
        except:
            return

        target = " ".join(args.value)

        if not args.last and target is None:
            parser.print_usage()
            return

        # If it's a file path, open a session on it.
        if args.file:
            target = os.path.expanduser(target)

            if not os.path.exists(target) or not os.path.isfile(target):
                self.log('error', "File not found: {0}".format(target))
                return

            __sessions__.new(target)
        # If it's a URL, download it and open a session on the temporary file.
        elif args.url:
            data = download(url=target, tor=args.tor)

            if data:
                tmp = tempfile.NamedTemporaryFile(delete=False)
                tmp.write(data)
                tmp.close()

                __sessions__.new(tmp.name)
        # Try to open the specified file from the list of results from
        # the last find command.
        elif args.last:
            if __sessions__.find:
                count = 1
                for item in __sessions__.find:
                    if count == int(target):
                        __sessions__.new(get_sample_path(item.sha256))
                        break

                    count += 1
            else:
                self.log('warning', "You haven't performed a find yet")
        # Otherwise we assume it's an hash of an previously stored sample.
        else:
            target = target.strip().lower()

            if len(target) == 32:
                key = 'md5'
            elif len(target) == 64:
                key = 'sha256'
            else:
                parser.print_usage()
                return

            rows = self.db.find(key=key, value=target)

            if not rows:
                self.log('warning', "No file found with the given hash {0}".format(target))
                return

            path = get_sample_path(rows[0].sha256)
            if path:
                __sessions__.new(path)

    ##
    # CLOSE
    #
    # This command resets the open session.
    # After that, all handles to the opened file should be closed and the
    # shell should be restored to the default prompt.
    def cmd_close(self, *args):
        __sessions__.close()

    ##
    # INFO
    #
    # This command returns information on the open session. It returns details
    # on the file (e.g. hashes) and other information that might available from
    # the database.
    def cmd_info(self, *args):
        if __sessions__.is_set():
            self.log('table', dict(
                header=['Key', 'Value'],
                rows=[
                    ['Name', __sessions__.current.file.name],
                    ['Tags', __sessions__.current.file.tags],
                    ['Path', __sessions__.current.file.path],
                    ['Size', __sessions__.current.file.size],
                    ['Type', __sessions__.current.file.type],
                    ['Mime', __sessions__.current.file.mime],
                    ['MD5', __sessions__.current.file.md5],
                    ['SHA1', __sessions__.current.file.sha1],
                    ['SHA256', __sessions__.current.file.sha256],
                    ['SHA512', __sessions__.current.file.sha512],
                    ['SSdeep', __sessions__.current.file.ssdeep],
                    ['CRC32', __sessions__.current.file.crc32],
                    ['Parent', __sessions__.current.file.parent],
                    ['Children', __sessions__.current.file.children]
                ]
            ))

    ##
    # NOTES
    #
    # This command allows you to view, add, modify and delete notes associated
    # with the currently opened file.
    def cmd_notes(self, *args):
        parser = argparse.ArgumentParser(prog="notes", description="Show information on the opened file")
        group = parser.add_mutually_exclusive_group()
        group.add_argument('-l', '--list', action='store_true', help="List all notes available for the current file")
        group.add_argument('-a', '--add', action='store_true', help="Add a new note to the current file")
        group.add_argument('-v', '--view', metavar='NOTE ID', type=int, help="View the specified note")
        group.add_argument('-e', '--edit', metavar='NOTE ID', type=int, help="Edit an existing note")
        group.add_argument('-d', '--delete', metavar='NOTE ID', type=int, help="Delete an existing note")

        try:
            args = parser.parse_args(args)
        except:
            return

        if not __sessions__.is_set():
            self.log('error', "No open session")
            return

        # check if the file is already stores, otherwise exit as no notes command will work if the file is not stored in the database
        malware = Database().find(key='sha256', value=__sessions__.current.file.sha256)
        if not malware:
            self.log('error', "The opened file doesn't appear to be in the database, have you stored it yet?")
            return

        if args.list:
            # Retrieve all notes for the currently opened file.

            notes = malware[0].note
            if not notes:
                self.log('info', "No notes available for this file yet")
                return

            # Populate table rows.
            rows = [[note.id, note.title] for note in notes]

            # Display list of existing notes.
            self.log('table', dict(header=['ID', 'Title'], rows=rows))

        elif args.add:
            title = input("Enter a title for the new note: ")

            # Create a new temporary file.
            tmp = tempfile.NamedTemporaryFile(delete=False)
            # Open the temporary file with the default editor, or with nano.
            os.system('"${EDITOR:-nano}" ' + tmp.name)
            # Once the user is done editing, we need to read the content and
            # store it in the database.
            body = tmp.read()
            Database().add_note(__sessions__.current.file.sha256, title, body)
            # Finally, remove the temporary file.
            os.remove(tmp.name)

            self.log('info', "New note with title \"{0}\" added to the current file".format(bold(title)))

        elif args.view:
            # Retrieve note wth the specified ID and print it.
            note = Database().get_note(args.view)
            if note:
                self.log('info', bold('Title: ') + note.title)
                self.log('info', bold('Body:') + '\n' + note.body)
            else:
                self.log('info', "There is no note with ID {0}".format(args.view))

        elif args.edit:
            # Retrieve note with the specified ID.
            note = Database().get_note(args.edit)
            if note:
                # Create a new temporary file.
                tmp = tempfile.NamedTemporaryFile(delete=False)
                # Write the old body to the temporary file.
                tmp.write(note.body)
                tmp.close()
                # Open the old body with the text editor.
                os.system('"${EDITOR:-nano}" ' + tmp.name)
                # Read the new body from the temporary file.
                body = open(tmp.name, 'r').read()
                # Update the note entry with the new body.
                Database().edit_note(args.edit, body)
                # Remove the temporary file.
                os.remove(tmp.name)

                self.log('info', "Updated note with ID {0}".format(args.edit))

        elif args.delete:
            # Delete the note with the specified ID.
            Database().delete_note(args.delete)
        else:
            parser.print_usage()

    ##
    # ANALYSIS
    #
    # This command allows you to view the stored output from modules that have been run
    # with the currently opened file.
    def cmd_analysis(self, *args):
        parser = argparse.ArgumentParser(prog="analysis", description="Show stored module results")
        group = parser.add_mutually_exclusive_group()
        group.add_argument('-l', '--list', action='store_true',
                           help="List all module results available for the current file")
        group.add_argument('-v', '--view', metavar='ANALYSIS ID', type=int, help="View the specified analysis")
        group.add_argument('-d', '--delete', metavar='ANALYSIS ID', type=int, help="Delete an existing analysis")

        try:
            args = parser.parse_args(args)
        except:
            return

        if not __sessions__.is_set():
            self.log('error', "No open session")
            return

        # check if the file is already stores, otherwise exit
        malware = Database().find(key='sha256', value=__sessions__.current.file.sha256)
        if not malware:
            self.log('error', "The opened file doesn't appear to be in the database, have you stored it yet?")
            return

        if args.list:
            # Retrieve all analysis for the currently opened file.

            analysis_list = malware[0].analysis
            if not analysis_list:
                self.log('info', "No analysis available for this file yet")
                return

            # Populate table rows.
            rows = [[analysis.id, analysis.cmd_line, analysis.stored_at] for analysis in analysis_list]

            # Display list of existing results.
            self.log('table', dict(header=['ID', 'Cmd Line', 'Saved On'], rows=rows))

        elif args.view:
            # Retrieve analysis wth the specified ID and print it.
            result = Database().get_analysis(args.view)
            if result:
                self.log('info', bold('Cmd Line: ') + result.cmd_line)
                for line in json.loads(result.results):
                    self.log(line['type'], line['data'])
            else:
                self.log('info', "There is no analysis with ID {0}".format(args.view))

    ##
    # STORE
    #
    # This command stores the opened file in the local repository and tries
    # to store details in the database.
    def cmd_store(self, *args):
        parser = argparse.ArgumentParser(prog='store', description="Store the opened file to the local repository")
        parser.add_argument('-d', '--delete', action='store_true', help="Delete the original file")
        parser.add_argument('-f', '--folder', type=str, nargs='+', help="Specify a folder to import")
        parser.add_argument('-s', '--file-size', type=int, help="Specify a maximum file size")
        parser.add_argument('-y', '--file-type', type=str, help="Specify a file type pattern")
        parser.add_argument('-n', '--file-name', type=str, help="Specify a file name pattern")
        parser.add_argument('-t', '--tags', type=str, nargs='+', help="Specify a list of comma-separated tags")

        try:
            args = parser.parse_args(args)
        except:
            return

        if args.folder is not None:
            # Allows to have spaces in the path.
            args.folder = " ".join(args.folder)

        if args.tags is not None:
            # Remove the spaces in the list of tags
            args.tags = "".join(args.tags)

        def add_file(obj, tags=None):
            if get_sample_path(obj.sha256):
                self.log('warning', "Skip, file \"{0}\" appears to be already stored".format(obj.name))
                return False

            if __sessions__.is_attached_misp(quiet=True):
                if tags is not None:
                    tags += ',misp:{}'.format(__sessions__.current.misp_event.event.id)
                else:
                    tags = 'misp:{}'.format(__sessions__.current.misp_event.event.id)

            # Try to store file object into database.
            status = self.db.add(obj=obj, tags=tags)
            if status:
                # If succeeds, store also in the local repository.
                # If something fails in the database (for example unicode strings)
                # we don't want to have the binary lying in the repository with no
                # associated database record.
                new_path = store_sample(obj)
                self.log("success", "Stored file \"{0}\" to {1}".format(obj.name, new_path))

            else:
                return False

            # Delete the file if requested to do so.
            if args.delete:
                try:
                    os.unlink(obj.path)
                except Exception as e:
                    self.log('warning', "Failed deleting file: {0}".format(e))

            return True

        # If the user specified the --folder flag, we walk recursively and try
        # to add all contained files to the local repository.
        # This is note going to open a new session.
        # TODO: perhaps disable or make recursion optional?
        if args.folder is not None:
            # Check if the specified folder is valid.
            if os.path.isdir(args.folder):
                # Walk through the folder and subfolders.
                for dir_name, dir_names, file_names in walk(args.folder):
                    # Add each collected file.
                    for file_name in file_names:
                        file_path = os.path.join(dir_name, file_name)

                        if not os.path.exists(file_path):
                            continue
                        # Check if file is not zero.
                        if not os.path.getsize(file_path) > 0:
                            continue

                        # Check if the file name matches the provided pattern.
                        if args.file_name:
                            if not fnmatch.fnmatch(file_name, args.file_name):
                                # self.log('warning', "Skip, file \"{0}\" doesn't match the file name pattern".format(file_path))
                                continue

                        # Check if the file type matches the provided pattern.
                        if args.file_type:
                            if args.file_type not in File(file_path).type:
                                # self.log('warning', "Skip, file \"{0}\" doesn't match the file type".format(file_path))
                                continue

                        # Check if file exceeds maximum size limit.
                        if args.file_size:
                            # Obtain file size.
                            if os.path.getsize(file_path) > args.file_size:
                                self.log('warning', "Skip, file \"{0}\" is too big".format(file_path))
                                continue

                        file_obj = File(file_path)

                        # Add file.
                        add_file(file_obj, args.tags)
                        if add_file and cfg.autorun.enabled:
                            autorun_module(file_obj.sha256)
                            # Close the open session to keep the session table clean
                            __sessions__.close()

            else:
                self.log('error', "You specified an invalid folder: {0}".format(args.folder))
        # Otherwise we try to store the currently opened file, if there is any.
        else:
            if __sessions__.is_set():
                if __sessions__.current.file.size == 0:
                    self.log('warning', "Skip, file \"{0}\" appears to be empty".format(__sessions__.current.file.name))
                    return False

                # Add file.
                if add_file(__sessions__.current.file, args.tags):
                    # Open session to the new file.
                    self.cmd_open(*[__sessions__.current.file.sha256])
                    if cfg.autorun.enabled:
                        autorun_module(__sessions__.current.file.sha256)
            else:
                self.log('error', "No open session")

    ##
    # RENAME
    #
    # This command renames the currently opened file in the database.
    def cmd_rename(self, *args):
        if __sessions__.is_set():
            if not __sessions__.current.file.id:
                self.log('error', "The opened file does not have an ID, have you stored it yet?")
                return

            self.log('info', "Current name is: {}".format(bold(__sessions__.current.file.name)))

            new_name = input("New name: ")
            if not new_name:
                self.log('error', "File name can't  be empty!")
                return

            self.db.rename(__sessions__.current.file.id, new_name)

            self.log('info', "Refreshing session to update attributes...")
            __sessions__.new(__sessions__.current.file.path)
        else:
            self.log('error', "No open session")

    ##
    # DELETE
    #
    # This command deletes the currenlty opened file (only if it's stored in
    # the local repository) and removes the details from the database
    def cmd_delete(self, *args):
        parser = argparse.ArgumentParser(prog='delete', description="Delete a file")
        parser.add_argument('-a', '--all', action='store_true', help="Delete ALL files in this project")
        parser.add_argument('-f', '--find', action="store_true", help="Delete ALL files from last find")

        try:
            args = parser.parse_args(args)
        except:
            return

        while True:
            choice = input("Are you sure? It can't be reverted! [y/n] ")
            if choice == 'y':
                break
            elif choice == 'n':
                return

        if args.all:
            if __sessions__.is_set():
                __sessions__.close()

            samples = self.db.find('all')
            for sample in samples:
                self.db.delete_file(sample.id)
                os.remove(get_sample_path(sample.sha256))

            self.log('info', "Deleted a total of {} files.".format(len(samples)))
        elif args.find:
            if __sessions__.find:
                samples = __sessions__.find
                for sample in samples:
                    self.db.delete_file(sample.id)
                    os.remove(get_sample_path(sample.sha256))
                self.log('info', "Deleted {} files.".format(len(samples)))
            else:
                self.log('error', "No find result")

        else:
            if __sessions__.is_set():
                rows = self.db.find('sha256', __sessions__.current.file.sha256)
                if rows:
                    malware_id = rows[0].id
                    if self.db.delete_file(malware_id):
                        self.log("success", "File deleted")
                    else:
                        self.log('error', "Unable to delete file")

                os.remove(__sessions__.current.file.path)
                __sessions__.close()

                self.log('info', "Deleted opened file.")
            else:
                self.log('error', "No session open, and no --all argument. Nothing to delete.")

    ##
    # FIND
    #
    # This command is used to search for files in the database.
    def cmd_find(self, *args):
        parser = argparse.ArgumentParser(prog='find', description="Find a file")
        group = parser.add_mutually_exclusive_group()
        group.add_argument('-t', '--tags', action='store_true', help="List available tags and quit")
        group.add_argument('type', nargs='?', choices=["all", "latest", "name", "type", "mime", "md5", "sha256", "tag", "note", "any", "ssdeep"], help="Where to search.")
        parser.add_argument("value", nargs='?', help="String to search.")
        try:
            args = parser.parse_args(args)
        except:
            return

        # One of the most useful search terms is by tag. With the --tags
        # argument we first retrieve a list of existing tags and the count
        # of files associated with each of them.
        if args.tags:
            # Retrieve list of tags.
            tags = self.db.list_tags()

            if tags:
                rows = []
                # For each tag, retrieve the count of files associated with it.
                for tag in tags:
                    count = len(self.db.find('tag', tag.tag))
                    rows.append([tag.tag, count])

                # Generate the table with the results.
                header = ['Tag', '# Entries']
                rows.sort(key=lambda x: x[1], reverse=True)
                self.log('table', dict(header=header, rows=rows))
            else:
                self.log('warning', "No tags available")

            return

        # At this point, if there are no search terms specified, return.
        if args.type is None:
            parser.print_usage()
            return

        key = args.type
        if key != 'all' and key != 'latest':
            try:
                # The second argument is the search value.
                value = args.value
            except IndexError:
                self.log('error', "You need to include a search term.")
                return
        else:
            value = None

        # Search all the files matching the given parameters.
        items = self.db.find(key, value)
        if not items:
            return

        # Populate the list of search results.
        rows = []
        count = 1
        for item in items:
            tag = ', '.join([t.tag for t in item.tag if t.tag])
            row = [count, item.name, item.mime, item.md5, tag]
            if key == 'ssdeep':
                row.append(item.ssdeep)
            if key == 'latest':
                row.append(item.created_at)

            rows.append(row)
            count += 1

        # Update find results in current session.
        __sessions__.find = items

        # Generate a table with the results.
        header = ['#', 'Name', 'Mime', 'MD5', 'Tags']
        if key == 'latest':
            header.append('Created At')
        if key == 'ssdeep':
            header.append("Ssdeep")
        self.log("table", dict(header=header, rows=rows))

    ##
    # TAGS
    #
    # This command is used to modify the tags of the opened file.
    def cmd_tags(self, *args):
        parser = argparse.ArgumentParser(prog='tags', description="Modify tags of the opened file")
        parser.add_argument('-a', '--add', metavar='TAG', help="Add tags to the opened file (comma separated)")
        parser.add_argument('-d', '--delete', metavar='TAG', help="Delete a tag from the opened file")
        try:
            args = parser.parse_args(args)
        except:
            return

        # This command requires a session to be opened.
        if not __sessions__.is_set():
            self.log('error', "No open session")
            parser.print_usage()
            return

        # If no arguments are specified, there's not much to do.
        # However, it could make sense to also retrieve a list of existing
        # tags from this command, and not just from the "find" command alone.
        if args.add is None and args.delete is None:
            parser.print_usage()
            return

        # TODO: handle situation where addition or deletion of a tag fail.

        db = Database()
        if not db.find(key='sha256', value=__sessions__.current.file.sha256):
            self.log('error', "The opened file is not stored in the database. "
                     "If you want to add it use the `store` command.")
            return

        if args.add:
            # Add specified tags to the database's entry belonging to
            # the opened file.
            db.add_tags(__sessions__.current.file.sha256, args.add)
            self.log('info', "Tags added to the currently opened file")

            # We refresh the opened session to update the attributes.
            # Namely, the list of tags returned by the 'info' command
            # needs to be re-generated, or it wouldn't show the new tags
            # until the existing session is closed a new one is opened.
            self.log('info', "Refreshing session to update attributes...")
            __sessions__.new(__sessions__.current.file.path)

        if args.delete:
            # Delete the tag from the database.
            db.delete_tag(args.delete, __sessions__.current.file.sha256)
            # Refresh the session so that the attributes of the file are
            # updated.
            self.log('info', "Refreshing session to update attributes...")
            __sessions__.new(__sessions__.current.file.path)

    ###
    # SESSION
    #
    # This command is used to list and switch across all the opened sessions.
    def cmd_sessions(self, *args):
        parser = argparse.ArgumentParser(prog='sessions', description="Open a file", epilog="List or switch sessions")
        group = parser.add_mutually_exclusive_group()
        group.add_argument('-l', '--list', action='store_true', help="List all existing sessions")
        group.add_argument('-s', '--switch', type=int, help="Switch to the specified session")

        try:
            args = parser.parse_args(args)
        except:
            return

        if args.list:
            if not __sessions__.sessions:
                self.log('info', "There are no opened sessions")
                return

            rows = []
            for session in __sessions__.sessions:
                current = ''
                if session == __sessions__.current:
                    current = 'Yes'

                rows.append([
                    session.id,
                    session.file.name,
                    session.file.md5,
                    session.created_at,
                    current
                ])

            self.log('info', "Opened Sessions:")
            self.log("table", dict(header=['#', 'Name', 'MD5', 'Created At', 'Current'], rows=rows))
        elif args.switch:
            for session in __sessions__.sessions:
                if args.switch == session.id:
                    __sessions__.switch(session)
                    return

            self.log('warning', "The specified session ID doesn't seem to exist")
        else:
            parser.print_usage()

    ##
    # PROJECTS
    #
    # This command retrieves a list of all projects.
    # You can also switch to a different project.
    def cmd_projects(self, *args):
        parser = argparse.ArgumentParser(prog='projects', description="Open a file", epilog="List or switch existing projects")
        group = parser.add_mutually_exclusive_group()
        group.add_argument('-l', '--list', action='store_true', help="List all existing projects")
        group.add_argument('-s', '--switch', metavar='PROJECT NAME', help="Switch to the specified project")

        try:
            args = parser.parse_args(args)
        except:
            return

        projects_path = os.path.join(expanduser("~"), '.viper', 'projects')

        if not os.path.exists(projects_path):
            self.log('info', "The projects directory does not exist yet")
            return

        if args.list:
            self.log('info', "Projects Available:")

            rows = []
            for project in os.listdir(projects_path):
                project_path = os.path.join(projects_path, project)
                if os.path.isdir(project_path):
                    current = ''
                    if __project__.name and project == __project__.name:
                        current = 'Yes'
                    rows.append([project, time.ctime(os.path.getctime(project_path)), current])

            self.log('table', dict(header=['Project Name', 'Creation Time', 'Current'], rows=rows))
        elif args.switch:
            if __sessions__.is_set():
                __sessions__.close()
                self.log('info', "Closed opened session")

            __project__.open(args.switch)
            self.log('info', "Switched to project {0}".format(bold(args.switch)))

            # Need to re-initialize the Database to open the new SQLite file.
            self.db = Database()
        else:
            self.log('info', parser.print_usage())

    ##
    # EXPORT
    #
    # This command will export the current session to file or zip.
    def cmd_export(self, *args):
        parser = argparse.ArgumentParser(prog='export', description="Export the current session to file or zip")
        parser.add_argument('-z', '--zip', action='store_true', help="Export session in a zip archive")
        parser.add_argument('value', help="path or archive name")

        try:
            args = parser.parse_args(args)
        except:
            return

        # This command requires a session to be opened.
        if not __sessions__.is_set():
            self.log('error', "No open session")
            parser.print_usage()
            return

        # Check for valid export path.
        if args.value is None:
            parser.print_usage()
            return

        # TODO: having for one a folder and for the other a full
        # target path can be confusing. We should perhaps standardize this.

        # Abort if the specified path already exists.
        if os.path.isfile(args.value):
            self.log('error', "File at path \"{0}\" already exists, abort".format(args.value))
            return

        # If the argument chosed so, archive the file when exporting it.
        # TODO: perhaps add an option to use a password for the archive
        # and default it to "infected".
        if args.zip:
            try:
                with ZipFile(args.value, 'w') as export_zip:
                    export_zip.write(__sessions__.current.file.path, arcname=__sessions__.current.file.name)
            except IOError as e:
                self.log('error', "Unable to export file: {0}".format(e))
            else:
                self.log('info', "File archived and exported to {0}".format(args.value))
        # Otherwise just dump it to the given directory.
        else:
            # XXX: Export file with the original file name.
            store_path = os.path.join(args.value, __sessions__.current.file.name)

            try:
                shutil.copyfile(__sessions__.current.file.path, store_path)
            except IOError as e:
                self.log('error', "Unable to export file: {0}".format(e))
            else:
                self.log('info', "File exported to {0}".format(store_path))

    ##
    # STATS
    #
    # This command allows you to generate basic statistics for the stored files.
    def cmd_stats(self, *args):
        parser = argparse.ArgumentParser(prog='stats', description="Display Database File Statistics")
        parser.add_argument('-t', '--top', type=int, help='Top x Items')

        try:
            args = parser.parse_args(args)
        except:
            return

        arg_top = args.top

        # Set all Counters Dict
        extension_dict = defaultdict(int)
        mime_dict = defaultdict(int)
        tags_dict = defaultdict(int)
        size_list = []

        # Find all
        items = self.db.find('all')

        if len(items) < 1:
            self.log('info', "No items in database to generate stats")
            return

        # Sort in to stats
        for item in items:
            if '.' in item.name:
                ext = item.name.split('.')
                extension_dict[ext[-1]] += 1
            mime_dict[item.mime] += 1
            size_list.append(item.size)
            for t in item.tag:
                if t.tag:
                    tags_dict[t.tag] += 1

        avg_size = sum(size_list) / len(size_list)
        # all_stats = {'Total': len(items), 'File Extension': extension_dict, 'Mime': mime_dict, 'Tags': tags_dict,
        #             'Avg Size': avg_size, 'Largest': max(size_list), 'Smallest': min(size_list)}

        # Counter for top x
        if arg_top:
            counter = arg_top
            prefix = 'Top {0} '.format(counter)
        else:
            counter = len(items)
            prefix = ''

        # Project Stats Last as i have it iterate them all

        # Print all the results

        self.log('info', "Projects")
        self.log('table', dict(header=['Name', 'Count'], rows=[['Main', len(items)], ['Next', '10']]))

        # For Current Project
        self.log('info', "Current Project")

        # Extension
        self.log('info', "{0}Extensions".format(prefix))
        header = ['Ext', 'Count']
        rows = []

        for k in sorted(extension_dict, key=extension_dict.get, reverse=True)[:counter]:
            rows.append([k, extension_dict[k]])
        self.log('table', dict(header=header, rows=rows))

        # Mimes
        self.log('info', "{0}Mime Types".format(prefix))
        header = ['Mime', 'Count']
        rows = []
        for k in sorted(mime_dict, key=mime_dict.get, reverse=True)[:counter]:
            rows.append([k, mime_dict[k]])
        self.log('table', dict(header=header, rows=rows))

        # Tags
        self.log('info', "{0}Tags".format(prefix))
        header = ['Tag', 'Count']
        rows = []
        for k in sorted(tags_dict, key=tags_dict.get, reverse=True)[:counter]:
            rows.append([k, tags_dict[k]])
        self.log('table', dict(header=header, rows=rows))

        # Size
        self.log('info', "Size Stats")
        self.log('item', "Largest  {0}".format(convert_size(max(size_list))))
        self.log('item', "Smallest  {0}".format(convert_size(min(size_list))))
        self.log('item', "Average  {0}".format(convert_size(avg_size)))

    ##
    # PARENT
    #
    # This command is used to view or edit the parent child relationship between files.
    def cmd_parent(self, *args):
        parser = argparse.ArgumentParser(prog='tags', description="Set the Parent for this file.")
        parser.add_argument('-a', '--add', metavar='SHA256', help="Add parent file by sha256")
        parser.add_argument('-d', '--delete', action='store_true', help="Delete Parent")
        parser.add_argument('-o', '--open', action='store_true', help="Open The Parent")
        try:
            args = parser.parse_args(args)
        except:
            return

        # This command requires a session to be opened.
        if not __sessions__.is_set():
            self.log('error', "No open session")
            parser.print_usage()
            return

        # If no arguments are specified, there's not much to do.
        if args.add is None and args.delete is None and args.open is None:
            parser.print_usage()
            return

        db = Database()
        if not db.find(key='sha256', value=__sessions__.current.file.sha256):
            self.log('error', "The opened file is not stored in the database. "
                              "If you want to add it use the `store` command.")
            return

        if args.add:
            if not db.find(key='sha256', value=args.add):
                self.log('error', "the parent file is not found in the database. ")
                return
            db.add_parent(__sessions__.current.file.sha256, args.add)
            self.log('info', "parent added to the currently opened file")

            self.log('info', "Refreshing session to update attributes...")
            __sessions__.new(__sessions__.current.file.path)

        if args.delete:
            db.delete_parent(__sessions__.current.file.sha256)
            self.log('info', "parent removed from the currently opened file")

            self.log('info', "Refreshing session to update attributes...")
            __sessions__.new(__sessions__.current.file.path)

        if args.open:
            # Open a session on the parent
            if __sessions__.current.file.parent:
                __sessions__.new(get_sample_path(__sessions__.current.file.parent[-64:]))
            else:
                self.log('info', "No parent set for this sample")<|MERGE_RESOLUTION|>--- conflicted
+++ resolved
@@ -75,15 +75,7 @@
             type=event_type,
             data=event_data
         ))
-<<<<<<< HEAD
-        if event_type == 'table':
-            print(table(event_data['header'], event_data['rows']))
-        else:
-            getattr(out, 'print_{0}'.format(event_type))(event_data)
-=======
         out.print_output([{'type': event_type, 'data': event_data}], console_output['filename'])
-
->>>>>>> b58f1174
 
     ##
     # CLEAR
